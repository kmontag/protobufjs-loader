--- conflicted
+++ resolved
@@ -69,14 +69,27 @@
  * @typedef { import('webpack').LoaderContext<Partial<LoaderOptions>> } LoaderContext
  */
 
-<<<<<<< HEAD
 /** @type { (resourcePath: string, pbtsOptions: true | PbtsOptions, compiledContent: string | undefined) => Promise<void> } */
 const execPbts = async (resourcePath, pbtsOptions, compiledContent) => {
   /** @type PbtsOptions */
   const normalizedOptions = {
     args: [],
+    output: null,
     ...(pbtsOptions === true ? {} : pbtsOptions),
   };
+
+  /**
+   * Immediately run the function to get the typescript output path. If
+   * the function is asynchronous, it will run in the background while
+   * we kick off other async operations.
+   *
+   * @type { (resourcePath: string) => string | Promise<string> }
+   */
+  const output =
+    normalizedOptions.output === null
+      ? (r) => `${r}.d.ts`
+      : normalizedOptions.output;
+  const declarationFilenamePromise = Promise.resolve(output(resourcePath));
 
   // pbts CLI only supports streaming from stdin without a lot of
   // duplicated logic, so we need to use a tmp file. :(
@@ -101,7 +114,7 @@
     });
   });
 
-  const declarationFilename = `${resourcePath}.d.ts`;
+  const declarationFilename = await declarationFilenamePromise;
   const pbtsArgs = ['-o', declarationFilename]
     .concat(normalizedOptions.args)
     .concat([compiledFilename]);
@@ -117,63 +130,6 @@
     });
   });
   await pbtsPromise;
-=======
-/** @type { (resourcePath: string, pbtsOptions: true | PbtsOptions, compiledContent: string, callback: NonNullable<ReturnType<LoaderContext['async']>>) => any } */
-const execPbts = (resourcePath, pbtsOptions, compiledContent, callback) => {
-  try {
-    /** @type PbtsOptions */
-    const normalizedOptions = {
-      args: [],
-      output: null,
-      ...(pbtsOptions === true ? {} : pbtsOptions),
-    };
-
-    // pbts CLI only supports streaming from stdin without a lot of
-    // duplicated logic, so we need to use a tmp file. :(
-    /** @type Promise<string> */
-    const compiledFilenamePromise = new Promise((resolve, reject) => {
-      tmp.file({ postfix: '.js' }, (err, compiledFilename) => {
-        if (err) {
-          reject(err);
-        } else {
-          resolve(compiledFilename);
-        }
-      });
-    }).then(
-      (compiledFilename) =>
-        new Promise((resolve, reject) => {
-          fs.writeFile(compiledFilename, compiledContent, (err) => {
-            if (err) {
-              reject(err);
-            } else {
-              resolve(compiledFilename);
-            }
-          });
-        })
-    );
-    /** @type { (resourcePath: string) => string | Promise<string> } */
-    const output =
-      normalizedOptions.output === null
-        ? (r) => `${r}.d.ts`
-        : normalizedOptions.output;
-    const declarationFilenamePromise = Promise.resolve(output(resourcePath));
-
-    Promise.all([compiledFilenamePromise, declarationFilenamePromise])
-      .then(([compiledFilename, declarationFilename]) => {
-        const pbtsArgs = ['-o', declarationFilename]
-          .concat(normalizedOptions.args)
-          .concat([compiledFilename]);
-        pbts.main(pbtsArgs, (err) => {
-          callback(err, compiledContent);
-        });
-      })
-      .catch((err) => {
-        callback(err, undefined);
-      });
-  } catch (err) {
-    callback(err instanceof Error ? err : new Error(`${err}`), undefined);
-  }
->>>>>>> 8b29c3a5
 };
 
 /**
