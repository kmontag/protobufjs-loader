--- conflicted
+++ resolved
@@ -1,12 +1,5 @@
 const fs = require('fs');
-<<<<<<< HEAD
-const path = require('path');
-const pbjsCLI = require('protobufjs/cli');
-const pbjs = pbjsCLI.pbjs;
-const pbts = pbjsCLI.pbts;
-=======
-const { pbjs } = require('protobufjs/cli');
->>>>>>> 6a7506aa
+const { pbjs, pbts } = require('protobufjs/cli');
 const protobuf = require('protobufjs');
 const tmp = require('tmp-promise');
 const validateOptions = require('schema-utils').validate;
@@ -26,12 +19,9 @@
     pbjsArgs: {
       type: 'array',
     },
-<<<<<<< HEAD
     pbts: {
       type: 'boolean'
     }
-=======
->>>>>>> 6a7506aa
   },
   additionalProperties: false,
 };
@@ -85,16 +75,12 @@
     paths: defaultPaths || [],
 
     pbjsArgs: [],
-<<<<<<< HEAD
 
     pbts: false,
-  }, getOptions(this));
-  validateOptions(schema, options, 'protobufjs-loader');
-=======
+
     ...getOptions(this),
   };
   validateOptions(schema, options, { name: 'protobufjs-loader' });
->>>>>>> 6a7506aa
 
   /** @type { string } */
   let filename;
@@ -166,29 +152,29 @@
         });
       });
 
-<<<<<<< HEAD
-    let args = options.pbjsArgs;
-    paths.forEach(function(path) {
-      args = args.concat(['-p', path]);
-    });
-    args = args.concat([
-      '-t',
-      options.json ? 'json-module' : 'static-module',
-    ]).concat([filename]);
+      let args = options.pbjsArgs;
+      paths.forEach((path) => {
+        args = args.concat(['-p', path]);
+      });
+      args = args
+        .concat(['-t', options.json ? 'json-module' : 'static-module'])
+        .concat([filename]);
 
-    pbjs.main(args, function(err, result) {
-      // Make sure we've added all dependencies before completing.
-      loadDependencies.catch(function(depErr) {
-        callback(depErr);
-      }).then(function() {
-        if(!options.pbts || err) {
-          callback(err, result);
-        } else {
-          execPBTS(self.resourcePath, result, callback);
-        }
+      pbjs.main(args, (err, result) => {
+        // Make sure we've added all dependencies before completing.
+        loadDependencies
+          .catch((depErr) => {
+            callback(depErr);
+          })
+          .then(() => {
+            if(!options.pbts || err) {
+              callback(err, result);
+            } else {
+              execPBTS(self.resourcePath, result, callback);
+            }
+          });
       });
     });
-  });
 };
 
 function execPBTS(resourcePath, compiledContent, callback) {
@@ -210,26 +196,4 @@
       callback(err, compiledContent);
     });
   });
-}
-=======
-      let args = options.pbjsArgs;
-      paths.forEach((path) => {
-        args = args.concat(['-p', path]);
-      });
-      args = args
-        .concat(['-t', options.json ? 'json-module' : 'static-module'])
-        .concat([filename]);
-
-      pbjs.main(args, (err, result) => {
-        // Make sure we've added all dependencies before completing.
-        loadDependencies
-          .catch((depErr) => {
-            callback(depErr);
-          })
-          .then(() => {
-            callback(err, result);
-          });
-      });
-    });
-};
->>>>>>> 6a7506aa
+}